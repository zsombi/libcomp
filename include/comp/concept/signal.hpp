#ifndef COMP_CONNECTION_HPP
#define COMP_CONNECTION_HPP

#include <comp/config.hpp>
#include <comp/concept/core/signal_impl.hpp>
#include <comp/wrap/memory.hpp>
#include <comp/wrap/mutex.hpp>
#include <comp/wrap/vector.hpp>
#include <comp/wrap/type_traits.hpp>
#include <comp/wrap/function_traits.hpp>
#include <comp/utility/tracker.hpp>

namespace comp
{

<<<<<<< HEAD
class Connection;
class SlotInterface;
using SlotPtr = shared_ptr<SlotInterface>;
using SlotWeakPtr = weak_ptr<SlotInterface>;

/// Tracker interface.
struct COMP_API TrackerInterface
{
    /// Destructor.
    virtual ~TrackerInterface() = default;
    /// Attaches a slot to a tracker.
    virtual void track(Connection) = 0;
    /// Detaches a slot from a tracker.
    virtual void untrack(Connection) = 0;
    /// Returns the valid state of a tracker. A tracker is valid when it tracks a valid object.
    /// \return If the tracker is valid, returns \e true, otherwise \e false.
    virtual bool isValid() const = 0;
};
using TrackerPtr = unique_ptr<TrackerInterface>;

/// Interface for slots.
class COMP_API SlotInterface : public enable_shared_from_this<SlotInterface>
{
public:
    virtual ~SlotInterface() = default;

    /// Checks whether a slot is connected.
    /// \return If the slot is connected, returns \e true, otherwise returns \e false.
    virtual bool isConnected() const = 0;

    /// Disconnects a slot.
    virtual void disconnect() = 0;

    /// Binds a tracker object to the slot. The tracker object is either a shared pointer, a weak pointer,
    /// or a Tracker derived object.
    /// \tparam TrackerType The type of the tracker, a shared_ptr, weak_ptr, or a pointer to the Tracker
    ///         derived object.
    /// \param tracker The tracker to bind to the slot.
    /// \see Connection::bind()
    template <class TrackerType>
    void bind(TrackerType tracker);

protected:
    /// Constructor.
    explicit SlotInterface() = default;

    /// Adds a tracker to the slot.
    virtual void addTracker(TrackerPtr&&) = 0;
};
=======
// Forward declarations.
using SlotPtr = shared_ptr<core::Slot<mutex>>;
using SlotWeakPtr = weak_ptr<core::Slot<mutex>>;
>>>>>>> e7a83d0b

/// The Connection holds a slot connected to a signal. It is a token to a receiver slot connected to
/// that signal.
class COMP_API Connection
{
public:
    /// Constructor.
    Connection() = default;

    /// Constructs the connection with a \a slot.
    Connection(SlotPtr slot)
        : m_slot(slot)
    {
    }

    /// Destructor.
    ~Connection() = default;

    /// Disconnects the slot.
    void disconnect()
    {
        auto slot = m_slot.lock();
        if (!slot)
        {
            return;
        }
        slot->disconnect();
    }

    /// Returns the valid state of the connection.
    /// \return If the connection is valid, returns \e true, otherwise returns \e false. A connection is invalid when its
    /// source signal or its trackers are destroyed.
    operator bool() const
    {
        const auto slot = m_slot.lock();
        return slot && slot->isConnected();
    }

    /// Binds trackers to the slot. Trackers are objects that are used in a slot connected to a signal. To make sure the
    /// slot is only activated if all the objects used in the slot function are valid, bind trackers.
    ///
    /// A tracker is either
    /// - a pointer to a class derived from ConnectionTracker; the pointer is either a raw pointer, a shared pointer or an intrusive
    ///   pointer
    /// - a shared or weak pointer of an arbitrar object.
    ///
    /// You can use the same tracker to track multiple slots. To disconnect the slots tracked by a tracker that is derived
<<<<<<< HEAD
    /// from Tracker, call #Tracker::disconnectTrackedConnections(). Slots tracked by a shared pointer are disconnected only when
=======
    /// from ConnectionTracker, call #ConnectionTracker::clearTrackables(). Slots tracked by a shared pointer are disconnected only when
>>>>>>> e7a83d0b
    /// that shared pointer is deleted.
    ///
    /// To untrack a slot in all its trackers, disconnect that slot.
    ///
    /// \tparam Trackers The types of the trackers to bind.
    /// \param trackers... The trackers to bind.
    /// \return This connection.
    /// \see SlotInterface::bind()
    template <class... Trackers>
    Connection& bind(Trackers... trackers);

    /// Returns the slot of the connection.
    /// \return The slot of the connection. If the connection is not valid, returns \e nullptr.
    SlotPtr get() const
    {
        return m_slot.lock();
    }

private:
    SlotWeakPtr m_slot;

    /// Binds a \a tracker object to a \a slot. The tracker object is either a shared pointer, a weak pointer,
    /// a ConnectionTracker object, or a shared pointer to a ConnectionTracker.
    template <class TrackerType>
    void bindOne(SlotPtr slot, TrackerType tracker);
};

/// To track the lifetime of a connection based on an arbitrary object that is not a smart pointer,
/// use this class. The class disconnects all tracked slots on destruction.
/// You can bind trackers to a connection using the #Connection::bind() method, by passing the pointer
<<<<<<< HEAD
/// to the Tracker object as argument of the method.
class COMP_API Tracker : public TrackerInterface
{
public:
    /// Destructor.
    ~Tracker()
    {
        disconnectTrackedConnections();
    }

    /// Attaches a \a slot to the trackable.
    void track(Connection connection) override
    {
        m_trackedConnections.push_back(connection);
    }

    /// Detaches the slot from the trackable.
    void untrack(Connection connection) override
    {
        erase_first(m_trackedConnections, connection);
    }

    /// Disconnects the attached slots. Call this method if you want to disconnect from the attached slot
    /// earlier than at the trackable destruction time.
    void disconnectTrackedConnections()
    {
        while (!m_trackedConnections.empty())
        {
            auto connection = m_trackedConnections.back();
            m_trackedConnections.pop_back();

            connection.disconnect();
        }
    }

protected:
    /// Constructor.
    explicit Tracker() = default;

private:
    /// This is valid as long as it exists.
    bool isValid() const final
    {
        return true;
    }
    vector<Connection> m_trackedConnections;
};
=======
/// to the ConnectionTracker object as argument of the method.
using ConnectionTracker = Tracker<Connection>;
>>>>>>> e7a83d0b

/********************************************************************************
 * Collectors
 */
/// Collectors are used with signals that have return type, and are used to collect the return values
/// of the slots conmnected to the signal.
///
/// You can create collectors deriving from this template class, and implement a \e handleResult function
/// with the following signature:
/// - \e {bool handleResult(Connection[, ReturnType [const&]])}
/// where \e Connection is the connection to the slot, and \e ReturnType is the return type of the slot.
/// You must specify the return type if the slot returns a non-void value. To stop the signal activation,
/// return \e false, otherwise return \e true.
template <class DerivedCollector>
class COMP_TEMPLATE_API Collector
{
    DerivedCollector* getSelf()
    {
        return static_cast<DerivedCollector*>(this);
    }

public:
    /// Constructor.
    explicit Collector() = default;

    /// Activates the slot and collects the return value of the slot. Your collector must implement
    /// a \e handleResult function to collect the results of the activated slot.
    /// \tparam SlotType
    /// \tparam ReturnType
    /// \tparam Arguments
    /// \param slot
    /// \param arguments
    /// \return If the collector succeeds, returns \e true, otherwise \e false. If the collector returns
    /// \e false, the signal activation breaks.
    template <class SlotType, typename ReturnType, typename... Arguments>
    bool collect(SlotType& slot, Arguments&&... arguments);
};

/// The default signal collector specialized for signals with void return type.
template <class T, typename Enable = void>
struct DefaultSignalCollector : public Collector<DefaultSignalCollector<T>>
{
    /// Returns the number of successful slot activations.
    size_t size() const
    {
        return callCount;
    }

    /// Handles the result. Slots with void return type only have the connection as argument.
    bool handleResult(Connection)
    {
        ++callCount;
        return true;
    }

private:
    size_t callCount = 0u;
};

/// The default signal collector specialized for signals with non-void return type.
template <class T>
struct DefaultSignalCollector<T, enable_if_t<!is_void_v<T>, void>> : public Collector<DefaultSignalCollector<T>>,
                                                                     public vector<T>
{
    /// Handles the result.
    bool handleResult(Connection, T result)
    {
        vector<T>::push_back(result);
        return true;
    }
};

/********************************************************************************
 * Concepts
 */

/// The Slot holds the invocable connected to a signal. The slot is a function, a function object, a method
/// or an other signal.
template <typename ReturnType, typename... Arguments>
class COMP_TEMPLATE_API SlotConcept : public core::Slot<mutex>
{
    using Base = core::Slot<mutex>;
public:
    /// Activates the slot with the arguments passed, and returns the slot's return value.
    ReturnType activate(Arguments&&...);

protected:
    /// Constructor.
    explicit SlotConcept(core::Signal& signal)
        : Base(signal)
    {
    }

    /// To implement slot specific activation, override this method.
    virtual ReturnType activateOverride(Arguments&&...) = 0;
};

/// The SignalConcept defines the concept of a signal. Defined as a lockable for convenience, holds the
/// connections of the signal.
template <typename ReturnType, typename... Arguments>
class COMP_TEMPLATE_API SignalConcept : public Lockable<mutex>, public core::Signal, public ConnectionTracker
{
public:
    using SlotType = SlotConcept<ReturnType, Arguments...>;
    using SlotTypePtr = shared_ptr<SlotType>;
    using SignalConceptType = SignalConcept<ReturnType, Arguments...>;

    /// Destructor.
    ~SignalConcept();

    /// Returns the blocked state of a signal.
    /// \return The blocked state of a signal. When a signal is blocked, the signal emission does nothing.
    bool isBlocked() const
    {
        return m_isBlocked.load();
    }

    /// Sets the \a blocked state of a signal.
    /// \param blocked The new blocked state of a signal.
    void setBlocked(bool blocked)
    {
        m_isBlocked = blocked;
    }

    /// Activates the signal with a specific \a Collector. Returns the collected results gathered from the
    /// activated slots by the collector type.
    /// \tparam Collector The collector used in emit.
    /// \param arguments The arguments to pass.
    template <class Collector = DefaultSignalCollector<ReturnType>>
    Collector operator()(Arguments... arguments);

    /// Adds a \a slot to the signal.
    /// \param slot The slot to add to the signal.
    /// \return The connection token with the signal and the slot.
    Connection addSlot(SlotPtr slot);

    /// Connects a \a method of a \a receiver to this signal.
    /// \param receiver The receiver of the connection.
    /// \param method The method to connect.
    /// \return Returns the shared pointer to the connection.
    template <class FunctionType>
    enable_if_t<is_member_function_pointer_v<FunctionType>, Connection>
    connect(shared_ptr<typename function_traits<FunctionType>::object> receiver, FunctionType method);

    /// Connects a \a function, or a lambda to this signal.
    /// \param slot The function, functor or lambda to connect.
    /// \return Returns the shared pointer to the connection.
    template <class FunctionType>
    enable_if_t<!is_base_of_v<SignalConceptType, FunctionType>, Connection>
    connect(const FunctionType& function);

    /// Creates a connection between this signal and a \a receiver signal.
    /// \param receiver The receiver signal connected to this signal.
    /// \return Returns the shared pointer to the connection.
    Connection connect(SignalConcept& receiver);

    /// Disconnects the \a connection passed as argument.
    /// \param connection The connection to disconnect. The connection is invalidated and removed from the signal.
    void disconnect(Connection connection) override;

protected:
    /// Constructor.
    explicit SignalConcept() = default;

    /// The container of the connections.
    FlagGuard m_emitGuard;

    /// The container with the connected slots.
    using SlotContainer = vector<SlotTypePtr>;
    SlotContainer m_slots;

private:
    atomic_bool m_isBlocked = false;
};

} // namespace comp

#endif // COMP_CONNECTION_HPP<|MERGE_RESOLUTION|>--- conflicted
+++ resolved
@@ -13,61 +13,9 @@
 namespace comp
 {
 
-<<<<<<< HEAD
-class Connection;
-class SlotInterface;
-using SlotPtr = shared_ptr<SlotInterface>;
-using SlotWeakPtr = weak_ptr<SlotInterface>;
-
-/// Tracker interface.
-struct COMP_API TrackerInterface
-{
-    /// Destructor.
-    virtual ~TrackerInterface() = default;
-    /// Attaches a slot to a tracker.
-    virtual void track(Connection) = 0;
-    /// Detaches a slot from a tracker.
-    virtual void untrack(Connection) = 0;
-    /// Returns the valid state of a tracker. A tracker is valid when it tracks a valid object.
-    /// \return If the tracker is valid, returns \e true, otherwise \e false.
-    virtual bool isValid() const = 0;
-};
-using TrackerPtr = unique_ptr<TrackerInterface>;
-
-/// Interface for slots.
-class COMP_API SlotInterface : public enable_shared_from_this<SlotInterface>
-{
-public:
-    virtual ~SlotInterface() = default;
-
-    /// Checks whether a slot is connected.
-    /// \return If the slot is connected, returns \e true, otherwise returns \e false.
-    virtual bool isConnected() const = 0;
-
-    /// Disconnects a slot.
-    virtual void disconnect() = 0;
-
-    /// Binds a tracker object to the slot. The tracker object is either a shared pointer, a weak pointer,
-    /// or a Tracker derived object.
-    /// \tparam TrackerType The type of the tracker, a shared_ptr, weak_ptr, or a pointer to the Tracker
-    ///         derived object.
-    /// \param tracker The tracker to bind to the slot.
-    /// \see Connection::bind()
-    template <class TrackerType>
-    void bind(TrackerType tracker);
-
-protected:
-    /// Constructor.
-    explicit SlotInterface() = default;
-
-    /// Adds a tracker to the slot.
-    virtual void addTracker(TrackerPtr&&) = 0;
-};
-=======
 // Forward declarations.
 using SlotPtr = shared_ptr<core::Slot<mutex>>;
 using SlotWeakPtr = weak_ptr<core::Slot<mutex>>;
->>>>>>> e7a83d0b
 
 /// The Connection holds a slot connected to a signal. It is a token to a receiver slot connected to
 /// that signal.
@@ -115,11 +63,7 @@
     /// - a shared or weak pointer of an arbitrar object.
     ///
     /// You can use the same tracker to track multiple slots. To disconnect the slots tracked by a tracker that is derived
-<<<<<<< HEAD
-    /// from Tracker, call #Tracker::disconnectTrackedConnections(). Slots tracked by a shared pointer are disconnected only when
-=======
     /// from ConnectionTracker, call #ConnectionTracker::clearTrackables(). Slots tracked by a shared pointer are disconnected only when
->>>>>>> e7a83d0b
     /// that shared pointer is deleted.
     ///
     /// To untrack a slot in all its trackers, disconnect that slot.
@@ -150,58 +94,8 @@
 /// To track the lifetime of a connection based on an arbitrary object that is not a smart pointer,
 /// use this class. The class disconnects all tracked slots on destruction.
 /// You can bind trackers to a connection using the #Connection::bind() method, by passing the pointer
-<<<<<<< HEAD
-/// to the Tracker object as argument of the method.
-class COMP_API Tracker : public TrackerInterface
-{
-public:
-    /// Destructor.
-    ~Tracker()
-    {
-        disconnectTrackedConnections();
-    }
-
-    /// Attaches a \a slot to the trackable.
-    void track(Connection connection) override
-    {
-        m_trackedConnections.push_back(connection);
-    }
-
-    /// Detaches the slot from the trackable.
-    void untrack(Connection connection) override
-    {
-        erase_first(m_trackedConnections, connection);
-    }
-
-    /// Disconnects the attached slots. Call this method if you want to disconnect from the attached slot
-    /// earlier than at the trackable destruction time.
-    void disconnectTrackedConnections()
-    {
-        while (!m_trackedConnections.empty())
-        {
-            auto connection = m_trackedConnections.back();
-            m_trackedConnections.pop_back();
-
-            connection.disconnect();
-        }
-    }
-
-protected:
-    /// Constructor.
-    explicit Tracker() = default;
-
-private:
-    /// This is valid as long as it exists.
-    bool isValid() const final
-    {
-        return true;
-    }
-    vector<Connection> m_trackedConnections;
-};
-=======
 /// to the ConnectionTracker object as argument of the method.
 using ConnectionTracker = Tracker<Connection>;
->>>>>>> e7a83d0b
 
 /********************************************************************************
  * Collectors
